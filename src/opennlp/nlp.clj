--- conflicted
+++ resolved
@@ -36,16 +36,11 @@
   [filenames]
   (reduce 'and (map file-exist? filenames)))
 
-<<<<<<< HEAD
-(defn make-sentence-detector
-  "Return a function for detecting sentences based on a given model file."
-=======
 (defmulti make-sentence-detector
   "Return a function for splitting sentences given a model file."
   class)
 
 (defmethod make-sentence-detector String
->>>>>>> 642855cc
   [modelfile]
   (if-not (file-exist? modelfile)
     (throw (FileNotFoundException. "Model file does not exist."))
@@ -69,53 +64,6 @@
   [modelfile]
   (if-not (file-exist? modelfile)
     (throw (FileNotFoundException. "Model file does not exist."))
-<<<<<<< HEAD
-    (fn tokenizer
-      [sentence]
-      (let [model     (if (instance? GISModel modelfile)
-			modelfile
-			(.getModel (SuffixSensitiveGISModelReader. (File. modelfile))))
-            tokenizer (TokenizerME. model)
-            tokens    (.tokenize tokenizer sentence)]
-        (into [] tokens)))))
-
-
-(defn make-pos-tagger
-  "Return a function for tagging tokens based on a given model file."
-  [modelfile]
-  (if-not (file-exist? modelfile)
-    (throw (FileNotFoundException. "Model file does not exist."))
-    (fn pos-tagger
-      [tokens]
-      (let [token-array (if (vector? tokens) (into-array tokens) tokens)
-            #^POSContextGenerator cg (DefaultPOSContextGenerator. nil)
-            model  (if (instance? GISModel modelfile)
-		     modelfile
-		     (.getModel (SuffixSensitiveGISModelReader. (File. modelfile))))
-            tagger (POSTaggerME. *beam-size* model cg nil)
-            tags   (.tag tagger 1 token-array)]
-        (map #(vector %1 %2) tokens (first tags))))))
-
-
-(defn make-name-finder
-  "Return a function for finding names from tokens based on given model file(s)."
-  [& modelfiles]
-  (if-not (files-exist? modelfiles)
-    (throw (FileNotFoundException. "Not all model files exist."))
-    (fn name-finder
-      [tokens]
-      (distinct
-        (flatten
-          (for [modelfile modelfiles]
-            (let [token-array (if (vector? tokens) (into-array tokens) tokens)
-                  model   (if (instance? GISModel modelfile)
-			    modelfile
-			    (.getModel (PooledGISModelReader. (File. modelfile))))
-                  finder  (NameFinderME. model)
-                  matches (.find finder token-array)]
-              (map #(nth tokens (.getStart %)) matches))))))))
-
-=======
     (with-open [model-stream (FileInputStream. modelfile)]
       (make-tokenizer (TokenizerModel. modelstream)))))
 
@@ -171,7 +119,6 @@
      (let [finder (NameFinderME. model)
 	   matches (.find finder (into-array String tokens))]
        (map #(get tokens (.getStart %)) matches)))))
->>>>>>> 642855cc
 
 (defn- split-chunks
   "Partition a sequence of treebank chunks by their phrases."
@@ -221,21 +168,6 @@
   [modelfile]
   (if-not (file-exist? modelfile)
     (throw (FileNotFoundException. "Model file does not exist."))
-<<<<<<< HEAD
-    (fn treebank-chunker
-      [pos-tagged-tokens]
-      (let [model         (if (instance? GISModel modelfile)
-			    modelfile
-			    (.getModel (SuffixSensitiveGISModelReader. (File. modelfile))))
-            chunker       (ChunkerME. model)
-            [tokens tags] (de-interleave pos-tagged-tokens)
-            chunks        (into [] (seq (.chunk chunker tokens tags)))
-            sized-chunks  (map size-chunk (split-chunks chunks))
-            [types sizes] (de-interleave sized-chunks)
-            token-chunks  (split-with-size sizes tokens)]
-        (map #(struct treebank-phrase (into [] (last %)) (first %))
-             (partition 2 (interleave types token-chunks)))))))
-=======
     (with-open [modelstream (FileInputStream. modelfile)]
       (make-treebank-chunker (ChunkerModel. modelstream)))))
 
@@ -251,7 +183,6 @@
 	  token-chunks (split-with-size sizes tokens)]
       (map #(struct treebank-phrase (into [] (last %)) (first %))
 	   (partition 2 (interleave types token-chunks))))))
->>>>>>> 642855cc
 
 
 (defn phrases
@@ -307,37 +238,6 @@
 
 (defmulti make-treebank-parser
   "Return a function for treebank parsing a sequence of sentences, based on
-<<<<<<< HEAD
-  given build, check, tag, chunk models and a set of head rules."
-  [buildmodel checkmodel tagmodel chunkmodel headrules & opts]
-  (if-not (files-exist? [buildmodel checkmodel tagmodel chunkmodel headrules])
-    (throw (FileNotFoundException. "One or more of the model or rule files does not exist"))
-    (fn treebank-parser
-      [text]
-      (let [builder (if (instance? GISModel buildmodel)
-		      buildmodel
-		      (-> (File. buildmodel) SuffixSensitiveGISModelReader. .getModel))
-            checker (if (instance? GISModel checkmodel)
-		      checkmodel
-		      (-> (File. checkmodel) SuffixSensitiveGISModelReader. .getModel))
-            opt-map (apply hash-map opts)
-            parsetagger (if (and (:tagdict opt-map) (file-exist? (:tagdict opt-map)))
-                          (if (:case-sensitive opt-map)
-                            (ParserTagger. tagmodel (:tagdict opt-map) true)
-                            (ParserTagger. tagmodel (:tagdict opt-map) false))
-                          (ParserTagger. tagmodel nil))
-            parsechunker (ParserChunker. chunkmodel)
-            headrules (HeadRules. headrules)
-            parser (Parser. builder
-                            checker
-                            parsetagger
-                            parsechunker
-                            headrules
-                            (int *beam-size*)
-                            (double *advance-percentage*))
-            parses (map #(parse-line % parser) text)]
-        (vec parses)))))
-=======
   a given model file."
   class)
 
@@ -357,7 +257,6 @@
 				       *advance-percentage*)
 	  parses (map #(parse-line % parser) text)]
       (vec parses))))
->>>>>>> 642855cc
 
 
 (defn- strip-funny-chars
