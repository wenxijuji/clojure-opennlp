(defproject clojure-opennlp "0.2.3-SNAPSHOT"
  :description "Natural Language Processing with Clojure, library for opennlp."
  :url "http://github.com/dakrone/clojure-opennlp"
  :min-lein-version "2.0.0"
<<<<<<< HEAD
  :dependencies [[org.apache.opennlp/opennlp-tools "1.5.3"]]
  :profiles {:dev {:dependencies [[org.clojure/clojure "1.5.1"]]}
=======
  :dependencies [[org.clojure/clojure "1.5.1"]
                 [org.apache.opennlp/opennlp-tools "1.5.3"]
                 [instaparse "1.0.1"]]
  :profiles {:1.3 {:dependencies [[org.clojure/clojure "1.3.0"]]}
>>>>>>> 554b0565
             :1.4 {:dependencies [[org.clojure/clojure "1.4.0"]]}}
  :aliases {"all" ["with-profile" "dev,1.4:dev"]}
  :jvm-opts ["-Xmx2048m"])
<|MERGE_RESOLUTION|>--- conflicted
+++ resolved
@@ -2,15 +2,9 @@
   :description "Natural Language Processing with Clojure, library for opennlp."
   :url "http://github.com/dakrone/clojure-opennlp"
   :min-lein-version "2.0.0"
-<<<<<<< HEAD
-  :dependencies [[org.apache.opennlp/opennlp-tools "1.5.3"]]
+  :dependencies [[org.apache.opennlp/opennlp-tools "1.5.3"]
+                 [instaparse "1.0.1"]]
   :profiles {:dev {:dependencies [[org.clojure/clojure "1.5.1"]]}
-=======
-  :dependencies [[org.clojure/clojure "1.5.1"]
-                 [org.apache.opennlp/opennlp-tools "1.5.3"]
-                 [instaparse "1.0.1"]]
-  :profiles {:1.3 {:dependencies [[org.clojure/clojure "1.3.0"]]}
->>>>>>> 554b0565
              :1.4 {:dependencies [[org.clojure/clojure "1.4.0"]]}}
   :aliases {"all" ["with-profile" "dev,1.4:dev"]}
-  :jvm-opts ["-Xmx2048m"])
+  :jvm-opts ["-Xmx2048m"])