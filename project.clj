(defproject clojure-opennlp "0.1.1-SNAPSHOT"
  :description "Natural Language Processing with Clojure, library for opennlp. http://github.com/dakrone/clojure-opennlp"
  :dependencies [[org.clojure/clojure "1.2.0"]
                 [org.clojure/clojure-contrib "1.2.0"]
<<<<<<< HEAD
                 [org.clojars.thnetos/opennlp-tools "1.4.3"]
                 [org.clojars.pjt/jwnl "1.3.3"]]
  :dev-dependencies [[swank-clojure "1.2.1"]
                     [lein-clojars "0.5.0-SNAPSHOT"]])
=======
                 [opennlp/tools "1.5.0"]]
  :repositories {"opennlp.sf.net" "http://opennlp.sourceforge.net/maven2"})
>>>>>>> 642855cc
<|MERGE_RESOLUTION|>--- conflicted
+++ resolved
@@ -2,12 +2,5 @@
   :description "Natural Language Processing with Clojure, library for opennlp. http://github.com/dakrone/clojure-opennlp"
   :dependencies [[org.clojure/clojure "1.2.0"]
                  [org.clojure/clojure-contrib "1.2.0"]
-<<<<<<< HEAD
-                 [org.clojars.thnetos/opennlp-tools "1.4.3"]
-                 [org.clojars.pjt/jwnl "1.3.3"]]
-  :dev-dependencies [[swank-clojure "1.2.1"]
-                     [lein-clojars "0.5.0-SNAPSHOT"]])
-=======
                  [opennlp/tools "1.5.0"]]
   :repositories {"opennlp.sf.net" "http://opennlp.sourceforge.net/maven2"})
->>>>>>> 642855cc
